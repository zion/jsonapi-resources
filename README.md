--- conflicted
+++ resolved
@@ -2,11 +2,7 @@
 
 [![Join the chat at https://gitter.im/cerebris/jsonapi-resources](https://badges.gitter.im/Join%20Chat.svg)](https://gitter.im/cerebris/jsonapi-resources?utm_source=badge&utm_medium=badge&utm_campaign=pr-badge&utm_content=badge)
 
-<<<<<<< HEAD
-**_NOTE: This Rails 5 branch is a work in progress. It contains some monkey patches (in `test_helper.rb`) to allow existing tests to pass with Rails 5.0.0.beta1.1_. Things may break with future changes to Rails.**
-=======
 **_NOTE: There is a Rails 5 branch that is a work in progress. In addition to some changes for Rails 5 support it contains some monkey patches (in `test_helper.rb`) to allow existing tests to pass with Rails 5.0.0.beta1.1_. Things may break with future changes to Rails. If you are using RAILS 5 it is recommended that you use the rails 5 branch.**
->>>>>>> 7130207b
 
 `JSONAPI::Resources`, or "JR", provides a framework for developing a server that complies with the
 [JSON API](http://jsonapi.org/) specification.
